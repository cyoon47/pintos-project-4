#include "vm/page.h"
#include "threads/vaddr.h"
#include "threads/thread.h"
#include "threads/palloc.h"
#include "userprog/pagedir.h"
#include "userprog/process.h"
#include "vm/frame.h"
#include "threads/malloc.h"
#include <hash.h>

/* Hash function for hash table */
unsigned
page_hash (const struct hash_elem *p, void *aux UNUSED)
{
	const struct s_page_entry *spe = hash_entry(p, struct s_page_entry, elem);
	return hash_bytes(&spe->upage, sizeof spe->upage );
}

/* Comparison function for hash table */
bool
page_less (const struct hash_elem *a, const struct hash_elem *b, void *aux UNUSED)
{
	const struct s_page_entry *spea = hash_entry(a, struct s_page_entry, elem);
	const struct s_page_entry *speb = hash_entry(b, struct s_page_entry, elem);
	return spea->upage < speb-> upage;
}

/* Function to be called when supplementary page table is destroyed */
void destroy_action_func (struct hash_elem *e, void *aux UNUSED)
{
	struct s_page_entry *p_entry = hash_entry(e, struct s_page_entry, elem);

	// if page in frame, free the frame
	if(p_entry->loaded)
	{

		free_frame(pagedir_get_page(thread_current()->pagedir, p_entry->upage));
		pagedir_clear_page(thread_current()->pagedir, p_entry->upage);
	}
	free(p_entry);
}

/* Find entry given user virtual address */
struct s_page_entry *
page_lookup (const void *user_address)
{
	struct s_page_entry spe;
	struct hash_elem *e;

	spe.upage = pg_round_down(user_address);
	e = hash_find(&thread_current()->s_page_table, &spe.elem);
	return e != NULL ? hash_entry (e, struct s_page_entry, elem) : NULL;
}


/* Add a page to the supplementary page table. Returns success */
bool
add_page(struct file *file, int32_t ofs, uint8_t *upage, uint32_t read_bytes, uint32_t zero_bytes, bool writable, enum page_type type)
{
	struct s_page_entry *p_entry = malloc(sizeof(struct s_page_entry));
	if(!p_entry)
		return false;

	// Add a file
	if(type == TYPE_FILE)
	{
		p_entry->loaded = false;

		p_entry->file = file;
		p_entry->ofs = ofs;
		p_entry->upage = upage;
		p_entry->read_bytes = read_bytes;
		p_entry->zero_bytes = zero_bytes;
		p_entry->writable = writable;

		if(hash_insert(&thread_current()->s_page_table, &p_entry->elem) != NULL)
			return false;
		return true;
	}
	/* TODO: other page additions */
	else if(type == TYPE_SWAP)
  {
		return false;
  }
  else
  {
    return false;
  }
}

/* Grow stack and return success */
bool
grow_stack(void *address)
{
<<<<<<< HEAD
  void *stack_addr = pg_round_down(address);
  if(stack_addr < PHYS_BASE - STACK_LIMIT) // over stack limit
    return false;

  struct s_page_entry *p_entry = malloc(sizeof(struct s_page_entry));
  if(!p_entry)
    return false;

  p_entry->type = TYPE_STACK;
  p_entry->loaded = false;
  p_entry->upage = stack_addr;
  p_entry->writable = true;

  void *frame = insert_frame(PAL_USER, p_entry);
  if(!frame){
    free(p_entry);
    return false;
  }

  p_entry->loaded = true;

  bool success = install_page(stack_addr, frame, true);
  if(!success)
  {
    free_frame(frame);
    free(p_entry);
    return false;
  }

  if(hash_insert(&thread_current()->s_page_table, &p_entry->elem) != NULL)
    return false;

  return true;
=======
	void *stack_addr = pg_round_down(address);
	if(stack_addr < PHYS_BASE - STACK_LIMIT) // over stack limit
		return false;

	struct s_page_entry *p_entry = malloc(sizeof(struct s_page_entry));
	if(!p_entry)
		return false;

	p_entry->type = TYPE_STACK;
	p_entry->loaded = false;
	p_entry->upage = stack_addr;
	p_entry->writable = true;

	void *frame = insert_frame(PAL_USER, p_entry);
	if(!frame){
		free(p_entry);
		return false;
	}

	p_entry->loaded = true;

	bool success = install_page(stack_addr, frame, true);
	if(!success)
	{
		free_frame(frame);
		free(p_entry);
		return false;
	}

	if(hash_insert(&thread_current()->s_page_table, &p_entry->elem) != NULL)
		return false;

	return true;
>>>>>>> b790d8f7
}







<|MERGE_RESOLUTION|>--- conflicted
+++ resolved
@@ -92,41 +92,6 @@
 bool
 grow_stack(void *address)
 {
-<<<<<<< HEAD
-  void *stack_addr = pg_round_down(address);
-  if(stack_addr < PHYS_BASE - STACK_LIMIT) // over stack limit
-    return false;
-
-  struct s_page_entry *p_entry = malloc(sizeof(struct s_page_entry));
-  if(!p_entry)
-    return false;
-
-  p_entry->type = TYPE_STACK;
-  p_entry->loaded = false;
-  p_entry->upage = stack_addr;
-  p_entry->writable = true;
-
-  void *frame = insert_frame(PAL_USER, p_entry);
-  if(!frame){
-    free(p_entry);
-    return false;
-  }
-
-  p_entry->loaded = true;
-
-  bool success = install_page(stack_addr, frame, true);
-  if(!success)
-  {
-    free_frame(frame);
-    free(p_entry);
-    return false;
-  }
-
-  if(hash_insert(&thread_current()->s_page_table, &p_entry->elem) != NULL)
-    return false;
-
-  return true;
-=======
 	void *stack_addr = pg_round_down(address);
 	if(stack_addr < PHYS_BASE - STACK_LIMIT) // over stack limit
 		return false;
@@ -160,7 +125,6 @@
 		return false;
 
 	return true;
->>>>>>> b790d8f7
 }
 
 
